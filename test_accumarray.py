--- conflicted
+++ resolved
@@ -149,33 +149,17 @@
 func_list = (np.sum, np.min, np.max, np.prod, np.all, np.any, np.mean, np.std,
              np.nansum, np.nanmin, np.nanmax, func_arbitrary, func_preserve_order)
 
-<<<<<<< HEAD
-def compare(accmap_compare, func, decimal=14):
-    __tracebackhide__ = True
-=======
 @pytest.mark.parametrize("func", func_list, ids=lambda x: x.__name__)
 def test_compare(accmap_compare, func, decimal=10):
->>>>>>> 9a7ae8b5
     mode = accmap_compare.mode
     a = accmap_compare.nana if 'nan' in func.__name__ else accmap_compare.a
     ref = accmap_compare.func_ref(accmap_compare.accmap, a, func=func, mode=mode)
     try:
         res = accmap_compare.func(accmap_compare.accmap, a, func=func, mode=mode)
     except NotImplementedError:
-<<<<<<< HEAD
-        pytest.xfail()
-    else:
-        np.testing.assert_array_almost_equal(res, ref, decimal=decimal)
-
-
-@pytest.mark.parametrize("func", func_list, ids=lambda x: x.func_name)
-def test_compare(accmap_compare, func):
-    compare(accmap_compare, func)
-=======
         pytest.xfail("Function not yet implemented")
     else:
         np.testing.assert_array_almost_equal(res, ref, decimal=decimal)
->>>>>>> 9a7ae8b5
 
 
 def test_timing_sum(accmap_compare):
